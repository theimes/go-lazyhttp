--- conflicted
+++ resolved
@@ -7,11 +7,7 @@
 	"github.com/niksteff/lazyhttp"
 )
 
-<<<<<<< HEAD
-func TestBackoff(t *testing.T) {
-=======
 func TestBackoffIncreases(t *testing.T) {
->>>>>>> 1a9400d9
 	retries := 5
 	b := lazyhttp.NewExponentialBackoff(5*time.Second, 2*time.Hour, retries)
 
@@ -32,8 +28,6 @@
 	if ok {
 		t.Errorf("Retry limit not respected: expected = false, got = %v", ok)
 	}
-<<<<<<< HEAD
-=======
 }
 
 func TestBackoffConsidersMax(t *testing.T) {
@@ -47,5 +41,4 @@
 			t.Errorf("Backoff time exceeded max: next = %v", next)
 		}
 	}
->>>>>>> 1a9400d9
 }